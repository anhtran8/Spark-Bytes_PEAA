'use client';

import { useEffect, useState } from 'react';
import { createClient } from '@supabase/supabase-js';
import { useSession } from 'next-auth/react';
import { useRouter } from 'next/navigation';

const supabaseUrl = process.env.NEXT_PUBLIC_SUPABASE_URL as string;
const supabaseAnonKey = process.env.NEXT_PUBLIC_SUPABASE_ANON_KEY as string;

const supabase = createClient(supabaseUrl, supabaseAnonKey);

export default function MyEventsPage() {
  interface Event {
    id: string;
    title: string;
    description: string;
    location: string;
    building_index: string;
    latitude: number;
    longitude: number;
    status: string;
    created_by: string;
    created_at: string;
  }

  const { data: session } = useSession();
  const router = useRouter();
  const [events, setEvents] = useState<Event[]>([]);
  const [loading, setLoading] = useState(true);

  useEffect(() => {
    async function fetchMyEvents() {
      if (!session?.user?.email) return;

      const { data, error } = await supabase
        .from('events')
        .select('*')
        .eq('created_by', session.user.email) // Filter by the logged-in user's email
        .order('created_at', { ascending: false });

      if (error) {
        console.error('Error fetching user-created events:', error.message);
      } else {
        setEvents(data || []);
      }
      setLoading(false);
    }

    fetchMyEvents();
  }, [session]);

  if (loading) {
    return <p>Loading...</p>;
  }

  return (
    <div style={{ padding: '2rem', maxWidth: '800px', margin: '0 auto' }}>
      <h1>My Events</h1>
      
      {/* Add Event Button - always shown when session exists */}
      {session && (
        <button
          onClick={() => router.push('/addEvent')}
          style={{
            backgroundColor: '#c00',
            color: 'white',
            padding: '0.5rem 1rem',
            border: 'none',
            borderRadius: '5px',
            cursor: 'pointer',
            marginBottom: '1rem',
          }}
        >
          Add Event
        </button>
      )}
<<<<<<< HEAD
      <ul style={{ listStyle: 'none', padding: 0 }}>
        {events.map(event => (
          <li key={event.id} style={{ borderBottom: '1px solid #ddd', padding: '1rem 0' }}>
            <h3>{event.title}</h3>
            <p>{event.description}</p>
            <p><strong>Location:</strong> {event.location} ({event.building_index})</p>
            <p><strong>Status:</strong> {event.status}</p>
            <p><strong>Created At:</strong> {new Date(event.created_at).toLocaleString()}</p>

            <button //edit event button
              onClick={() => router.push(`/editEvent/${event.id}`)}
              style={{
                marginTop: '0.5rem',
                backgroundColor: '#c00',
                color: 'white',
                padding: '0.4rem 1rem',
                border: 'none',
                borderRadius: '4px',
                cursor: 'pointer',
              }}
            >
             Edit Event
          </button>
          </li>
        ))}
      </ul>
=======
      
      {/* Events list or no events message */}
      {events.length === 0 ? (
        <p>No events created by you yet.</p>
      ) : (
        <ul style={{ listStyle: 'none', padding: 0 }}>
          {events.map(event => (
            <li key={event.id} style={{ borderBottom: '1px solid #ddd', padding: '1rem 0' }}>
              <h3>{event.title}</h3>
              <p>{event.description}</p>
              <p><strong>Location:</strong> {event.location} ({event.building_index})</p>
              <p><strong>Status:</strong> {event.status}</p>
              <p><strong>Created At:</strong> {new Date(event.created_at).toLocaleString()}</p>
            </li>
          ))}
        </ul>
      )}
>>>>>>> d9bfa441
    </div>
  );
}<|MERGE_RESOLUTION|>--- conflicted
+++ resolved
@@ -75,7 +75,6 @@
           Add Event
         </button>
       )}
-<<<<<<< HEAD
       <ul style={{ listStyle: 'none', padding: 0 }}>
         {events.map(event => (
           <li key={event.id} style={{ borderBottom: '1px solid #ddd', padding: '1rem 0' }}>
@@ -102,25 +101,6 @@
           </li>
         ))}
       </ul>
-=======
-      
-      {/* Events list or no events message */}
-      {events.length === 0 ? (
-        <p>No events created by you yet.</p>
-      ) : (
-        <ul style={{ listStyle: 'none', padding: 0 }}>
-          {events.map(event => (
-            <li key={event.id} style={{ borderBottom: '1px solid #ddd', padding: '1rem 0' }}>
-              <h3>{event.title}</h3>
-              <p>{event.description}</p>
-              <p><strong>Location:</strong> {event.location} ({event.building_index})</p>
-              <p><strong>Status:</strong> {event.status}</p>
-              <p><strong>Created At:</strong> {new Date(event.created_at).toLocaleString()}</p>
-            </li>
-          ))}
-        </ul>
-      )}
->>>>>>> d9bfa441
     </div>
   );
 }