/* Customizing Google Maps Autocomplete Input */
gmp-place-autocomplete-element input {
  border: 1px solid #ccc !important;
  font-family: inherit !important;
  font-size: 1rem !important;
  width: 100% !important;
  background-color: transparent !important;
  outline: none !important;
  padding: 0.5rem !important;
  border-radius: 4px !important;
}

/* Style the dropdown that appears */
.pac-container {
  border-radius: 4px !important;
  font-family: 'SF Pro Text', -apple-system, sans-serif !important;
  box-shadow: 0 2px 8px rgba(0,0,0,0.15) !important;
}

.pac-item {
  padding: 8px !important;
  font-size: 0.9rem !important;
}
*/

<<<<<<< HEAD
.pac-item:hover {
  background-color: #f5f5f5 !important;
=======
body {
  /* background: var(--background);
  color: var(--foreground); */
  font-Family: 'Arial, sans-serif',
>>>>>>> 5ca58095
}<|MERGE_RESOLUTION|>--- conflicted
+++ resolved
@@ -23,13 +23,6 @@
 }
 */
 
-<<<<<<< HEAD
 .pac-item:hover {
   background-color: #f5f5f5 !important;
-=======
-body {
-  /* background: var(--background);
-  color: var(--foreground); */
-  font-Family: 'Arial, sans-serif',
->>>>>>> 5ca58095
 }